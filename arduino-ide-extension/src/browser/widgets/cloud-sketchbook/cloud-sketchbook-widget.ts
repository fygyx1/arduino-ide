import { inject, injectable, postConstruct } from '@theia/core/shared/inversify';
import { CloudSketchbookCompositeWidget } from './cloud-sketchbook-composite-widget';
import { SketchbookWidget } from '../sketchbook/sketchbook-widget';
import { ArduinoPreferences } from '../../arduino-preferences';
import { Message } from '@theia/core/shared/@phosphor/messaging';
import { SketchesServiceClientImpl } from '../../../common/protocol/sketches-service-client-impl';
import { SketchControl } from '../../contributions/sketch-control';
import { LocalCacheFsProvider } from '../../local-cache/local-cache-fs-provider';
import {
  ARDUINO_CLOUD_FOLDER,
  REMOTE_SKETCHBOOK_FOLDER,
} from '../../utils/constants';
import * as path from 'path';
@injectable()
export class CloudSketchbookWidget extends SketchbookWidget {
  @inject(CloudSketchbookCompositeWidget)
  protected readonly widget: CloudSketchbookCompositeWidget;

  @inject(ArduinoPreferences)
  protected readonly arduinoPreferences: ArduinoPreferences;

  @inject(SketchControl)
  protected readonly sketchControl: SketchControl;

  @inject(SketchesServiceClientImpl)
  protected readonly sketchesServiceClient: SketchesServiceClientImpl;

  @inject(LocalCacheFsProvider)
  protected readonly localCacheFsProvider: LocalCacheFsProvider;

  @postConstruct()
  protected override init(): void {
    super.init();
  }

  override getTreeWidget(): any {
    const widget: any = this.sketchbookTreesContainer.selectedWidgets().next();

    if (widget && typeof widget.getTreeWidget !== 'undefined') {
      return (widget as CloudSketchbookCompositeWidget).getTreeWidget();
    }
    return widget;
  }

  protected onAfterShow(msg: Message): void {
    this.checkCloudEnabled();
    super.onAfterShow(msg);
  }

<<<<<<< HEAD
  async checkCloudEnabled(): Promise<void> {
    const currentSketch = await this.sketchesServiceClient.currentSketch();
    const isCloudSketch =
      currentSketch &&
      currentSketch.uri.includes(
        path.join(REMOTE_SKETCHBOOK_FOLDER, ARDUINO_CLOUD_FOLDER)
      );

=======
  setDocumentMode(): void {
>>>>>>> f5cee97f
    if (this.arduinoPreferences['arduino.cloud.enabled']) {
      this.sketchbookTreesContainer.mode = 'multiple-document';
      if (isCloudSketch) {
        this.sketchbookTreesContainer.activateWidget(this.widget);
      }
    } else {
      this.sketchbookTreesContainer.mode = 'single-document';
    }

    if (!isCloudSketch || !this.arduinoPreferences['arduino.cloud.enabled']) {
      this.sketchbookTreesContainer.activateWidget(
        this.localSketchbookTreeWidget
      );
    }
  }

  protected override onAfterAttach(msg: any): void {
    this.sketchbookTreesContainer.addWidget(this.widget);
    this.sketchbookTreesContainer.mode = 'single-document';
    this.arduinoPreferences.onPreferenceChanged((event) => {
      if (event.preferenceName === 'arduino.cloud.enabled') {
        this.checkCloudEnabled();
      }
    });
    this.checkCloudEnabled();
    super.onAfterAttach(msg);
  }
}<|MERGE_RESOLUTION|>--- conflicted
+++ resolved
@@ -1,4 +1,8 @@
-import { inject, injectable, postConstruct } from '@theia/core/shared/inversify';
+import {
+  inject,
+  injectable,
+  postConstruct,
+} from '@theia/core/shared/inversify';
 import { CloudSketchbookCompositeWidget } from './cloud-sketchbook-composite-widget';
 import { SketchbookWidget } from '../sketchbook/sketchbook-widget';
 import { ArduinoPreferences } from '../../arduino-preferences';
@@ -42,23 +46,20 @@
     return widget;
   }
 
-  protected onAfterShow(msg: Message): void {
+  protected override onAfterShow(msg: Message): void {
     this.checkCloudEnabled();
     super.onAfterShow(msg);
   }
 
-<<<<<<< HEAD
   async checkCloudEnabled(): Promise<void> {
     const currentSketch = await this.sketchesServiceClient.currentSketch();
     const isCloudSketch =
       currentSketch &&
+      currentSketch !== 'invalid' &&
       currentSketch.uri.includes(
         path.join(REMOTE_SKETCHBOOK_FOLDER, ARDUINO_CLOUD_FOLDER)
       );
 
-=======
-  setDocumentMode(): void {
->>>>>>> f5cee97f
     if (this.arduinoPreferences['arduino.cloud.enabled']) {
       this.sketchbookTreesContainer.mode = 'multiple-document';
       if (isCloudSketch) {
